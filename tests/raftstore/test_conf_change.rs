--- conflicted
+++ resolved
@@ -14,7 +14,6 @@
 use std::time::Duration;
 use std::sync::Arc;
 use std::thread;
-use std::collections::HashSet;
 
 use tikv::raftstore::store::*;
 use kvproto::raft_cmdpb::RaftResponseHeader;
@@ -397,32 +396,31 @@
     test_after_remove_itself(&mut cluster);
 }
 
-<<<<<<< HEAD
 fn test_tombstone_peer<T: Simulator>(cluster: &mut Cluster<T>) {
     let r1 = cluster.bootstrap_conf_change();
     cluster.start();
+    let pd_client = cluster.pd_client.clone();
 
     // test steps:
-    // 1. peer 1,2,3; 1 is leader
+    // 1. peers 1,2,3; 1 is leader
     // 2. peer 3 partition
     // 3. conf change, remove peer 3
     // 4. partition recover
-    // leader 1 won't append log to peer 3 because it's removed from cluster
-    // peer 3 request vote for leader because it don't know it's removed
+    // leader 1 won't append log to peer 3 because it was removed from cluster
+    // peer 3 requests vote for leader because it doesn't know it's removed
     // will this disrupt cluster?
     // 5. pd decides to add peer 4 for region, which uses the same store as peer 3
     // will peer 4 join and bring stale data to cluster?
 
-    cluster.change_peer(r1, ConfChangeType::AddNode, new_peer(2, 2));
-    cluster.change_peer(r1, ConfChangeType::AddNode, new_peer(3, 3));
+    pd_client.must_add_peer(r1, new_peer(2, 2));
+    pd_client.must_add_peer(r1, new_peer(3, 3));
 
     let (key, value) = (b"k1", b"v1");
     cluster.must_put(key, value);
 
-    let (s1, s2) = ([1, 2].iter().cloned().collect(), [3].iter().cloned().collect());
-    cluster.partition(Arc::new(s1), Arc::new(s2));
-
-    cluster.change_peer(r1, ConfChangeType::RemoveNode, new_peer(3, 3));
+    cluster.partition(vec![1, 2], vec![3]);
+
+    pd_client.must_remove_peer(r1, new_peer(3, 3));
     cluster.reset_transport_hooks();
 
     let detail1 = cluster.region_detail(1, 1);
@@ -433,7 +431,7 @@
     // peer 3 send request to cluster and the later ignored?
 
     cluster.must_put(key, b"v2");
-    cluster.change_peer(r1, ConfChangeType::AddNode, new_peer(3, 3));
+    pd_client.must_add_peer(r1, new_peer(3, 3));
 
     let key_not_exist = b"k2";
     cluster.must_put(key_not_exist, b"value");
@@ -446,17 +444,18 @@
 
 #[test]
 fn test_server_tombstone_peer() {
-    let count = 5;
+    let count = 3;
     let mut cluster = new_server_cluster(0, count);
     test_tombstone_peer(&mut cluster);
 }
 
 #[test]
 fn test_node_tombstone_peer() {
-    let count = 5;
+    let count = 3;
     let mut cluster = new_node_cluster(0, count);
     test_tombstone_peer(&mut cluster);
-=======
+}
+
 fn test_split_brain<T: Simulator>(cluster: &mut Cluster<T>) {
     let pd_client = cluster.pd_client.clone();
     // Disable default max peer number check.
@@ -533,5 +532,4 @@
     let count = 6;
     let mut cluster = new_node_cluster(0, count);
     test_split_brain(&mut cluster);
->>>>>>> ea32cc65
 }