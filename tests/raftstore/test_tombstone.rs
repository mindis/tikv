// Copyright 2016 PingCAP, Inc.
//
// Licensed under the Apache License, Version 2.0 (the "License");
// you may not use this file except in compliance with the License.
// You may obtain a copy of the License at
//
//     http://www.apache.org/licenses/LICENSE-2.0
//
// Unless required by applicable law or agreed to in writing, software
// distributed under the License is distributed on an "AS IS" BASIS,
// See the License for the specific language governing permissions and
// limitations under the License.

use std::time::Duration;

use kvproto::raftpb::ConfChangeType;
use kvproto::raft_serverpb;

use super::cluster::{Cluster, Simulator};
use super::node::new_node_cluster;
use super::server::new_server_cluster;
use super::util::*;

fn test_tombstone<T: Simulator>(cluster: &mut Cluster<T>) {
    // init_env_log();

    let r1 = cluster.bootstrap_conf_change();

    cluster.start();

    // add peer (2,2,2) to region 1.
    cluster.change_peer(r1, ConfChangeType::AddNode, new_peer(2, 2));

    let (key, value) = (b"a1", b"v1");
    cluster.must_put(key, value);
    assert_eq!(cluster.get(key), Some(value.to_vec()));

    let engine_2 = cluster.get_engine(2);
    must_get_equal(&engine_2, b"a1", b"v1");

    let region_status = new_status_request(1, new_peer(2, 2), new_region_leader_cmd());
    let resp = cluster.call_command(region_status, Duration::from_secs(3)).unwrap();
    assert!(resp.get_status_response().has_region_leader());

    // add peer (3, 3, 3) to region 1.
    cluster.change_peer(r1, ConfChangeType::AddNode, new_peer(3, 3));
    // Remove peer (2, 2, 2) from region 1.
    cluster.change_peer(r1, ConfChangeType::RemoveNode, new_peer(2, 2));

    // After new leader is elected, the change peer must be finished.
    cluster.leader_of_region(1).unwrap();
    let (key, value) = (b"a3", b"v3");
    cluster.must_put(key, value);
    assert_eq!(cluster.get(key), Some(value.to_vec()));

    let engine_2 = cluster.get_engine(2);
    must_get_none(&engine_2, b"a1");
    must_get_none(&engine_2, b"a3");

    let epoch = cluster.pd_client
<<<<<<< HEAD
        .rl()
=======
>>>>>>> a7145ffd
        .get_region_by_id(1)
        .unwrap()
        .get_region_epoch()
        .clone();

    // Send a stale raft message to peer (2, 2, 2)
    let mut raft_msg = raft_serverpb::RaftMessage::new();

    raft_msg.set_region_id(1);
    raft_msg.set_from_peer(new_peer(1, 1));
    raft_msg.set_to_peer(new_peer(2, 2));
    raft_msg.set_region_epoch(epoch.clone());

    cluster.send_raft_msg(raft_msg).unwrap();

    // We must get RegionNotFound error.
    let region_status = new_status_request(1, new_peer(2, 2), new_region_leader_cmd());
    let resp = cluster.call_command(region_status, Duration::from_secs(3)).unwrap();
    assert!(resp.get_header().get_error().has_region_not_found(),
            format!("region must not found, but got {:?}", resp));
}

#[test]
fn test_node_tombstone() {
    let count = 5;
    let mut cluster = new_node_cluster(0, count);
    test_tombstone(&mut cluster);
}

#[test]
fn test_server_tombstone() {
    let count = 5;
    let mut cluster = new_server_cluster(0, count);
    test_tombstone(&mut cluster);
}<|MERGE_RESOLUTION|>--- conflicted
+++ resolved
@@ -58,10 +58,6 @@
     must_get_none(&engine_2, b"a3");
 
     let epoch = cluster.pd_client
-<<<<<<< HEAD
-        .rl()
-=======
->>>>>>> a7145ffd
         .get_region_by_id(1)
         .unwrap()
         .get_region_epoch()
